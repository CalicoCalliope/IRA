<<<<<<< HEAD
# Node.js dependencies
node_modules/
**/node_modules/

# Build outputs and artifacts
build/
dist/
**/dist/
out/
=======
# Python
__pycache__/
*.py[cod]
*.so
.venv/
.venv*/
.ira/
.ira/.venv/
.pytest_cache/
.mypy_cache/
.coverage
.coverage.*
htmlcov/
*.egg-info/
build/
dist/
>>>>>>> 0581f74e

# Node
node_modules/
npm-debug.log*
yarn-error.log*
pnpm-debug.log*
dist/

<<<<<<< HEAD
# Environment variables and secrets
.env
.env.*
*.env
.env.local
.env.*.local

# Python artifacts and virtual environments
__pycache__/
*.pyc
*.pyo
*.pyd
*.egg-info/
.eggs/
.pytest_cache/
.ipynb_checkpoints/
**/__pycache__/
.venv/
.venv*/
venv/
*.pkl  # Python build cache

# VS Code and IDE files
.vscode/
.history/
.idea/
**/.vscode/
*.code-workspace

# OS and system files
.DS_Store
.AppleDouble
.LSOverride
.Spotlight-V100
.Trashes
Thumbs.db
ehthumbs.db
Desktop.ini

# TypeScript cache
*.tsbuildinfo

# Coverage and test results
coverage/
*.lcov

# Temporary files
tmp/
temp/

# Qdrant local data
qdrant_storage/
snapshots/

# CuBERT vendor and large artifacts
google-research/
**/google-research/
*.spm

# Source maps (optional)
*.map

# Others
*.tgzbackups/

# Ignore local backups and temp data
backups/
venv-backup-*.tar.gz
*.bak
# temp sample dumps
tests/pem_samples/bulk*.jsonl
tests/pem_samples/empty.jsonl
tests/pem_samples/long.jsonl
tests/pem_samples/malformed.jsonl
tests/pem_samples/odd_keys.jsonl

# local backups
*.bak*
=======
# Editors and OS
.vscode/
.idea/
.DS_Store

# Monorepo service artifacts
services/*/.venv/
services/*/dist/
services/*/__pycache__/
services/*/.pytest_cache/
services/*/node_modules/
services/*/.env

# Vendor caches only (keep source)
google-research/cubert/**/__pycache__/
google-research/cubert/**/*.py[co]

# Local backups and temp
*.bak.*
*.backup.*
pytest.ini.bak.*
venv-backup-*.tar.gz
backups/
tmp/
>>>>>>> 0581f74e
<|MERGE_RESOLUTION|>--- conflicted
+++ resolved
@@ -1,14 +1,3 @@
-<<<<<<< HEAD
-# Node.js dependencies
-node_modules/
-**/node_modules/
-
-# Build outputs and artifacts
-build/
-dist/
-**/dist/
-out/
-=======
 # Python
 __pycache__/
 *.py[cod]
@@ -25,7 +14,6 @@
 *.egg-info/
 build/
 dist/
->>>>>>> 0581f74e
 
 # Node
 node_modules/
@@ -34,86 +22,6 @@
 pnpm-debug.log*
 dist/
 
-<<<<<<< HEAD
-# Environment variables and secrets
-.env
-.env.*
-*.env
-.env.local
-.env.*.local
-
-# Python artifacts and virtual environments
-__pycache__/
-*.pyc
-*.pyo
-*.pyd
-*.egg-info/
-.eggs/
-.pytest_cache/
-.ipynb_checkpoints/
-**/__pycache__/
-.venv/
-.venv*/
-venv/
-*.pkl  # Python build cache
-
-# VS Code and IDE files
-.vscode/
-.history/
-.idea/
-**/.vscode/
-*.code-workspace
-
-# OS and system files
-.DS_Store
-.AppleDouble
-.LSOverride
-.Spotlight-V100
-.Trashes
-Thumbs.db
-ehthumbs.db
-Desktop.ini
-
-# TypeScript cache
-*.tsbuildinfo
-
-# Coverage and test results
-coverage/
-*.lcov
-
-# Temporary files
-tmp/
-temp/
-
-# Qdrant local data
-qdrant_storage/
-snapshots/
-
-# CuBERT vendor and large artifacts
-google-research/
-**/google-research/
-*.spm
-
-# Source maps (optional)
-*.map
-
-# Others
-*.tgzbackups/
-
-# Ignore local backups and temp data
-backups/
-venv-backup-*.tar.gz
-*.bak
-# temp sample dumps
-tests/pem_samples/bulk*.jsonl
-tests/pem_samples/empty.jsonl
-tests/pem_samples/long.jsonl
-tests/pem_samples/malformed.jsonl
-tests/pem_samples/odd_keys.jsonl
-
-# local backups
-*.bak*
-=======
 # Editors and OS
 .vscode/
 .idea/
@@ -137,5 +45,4 @@
 pytest.ini.bak.*
 venv-backup-*.tar.gz
 backups/
-tmp/
->>>>>>> 0581f74e
+tmp/